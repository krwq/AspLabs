--- conflicted
+++ resolved
@@ -60,8 +60,6 @@
     <Reference Include="System.Web.Entity" />
     <Reference Include="System.Web.ApplicationServices" />
     <Reference Include="System.ComponentModel.DataAnnotations" />
-<<<<<<< HEAD
-=======
     <Reference Include="System.Core" />
     <Reference Include="System.Data.DataSetExtensions" />
     <Reference Include="System.Web.Http, Version=5.2.7.0, Culture=neutral, PublicKeyToken=31bf3856ad364e35, processorArchitecture=MSIL">
@@ -71,7 +69,6 @@
       <HintPath>..\..\packages\Microsoft.AspNet.WebApi.WebHost.5.2.7\lib\net45\System.Web.Http.WebHost.dll</HintPath>
     </Reference>
     <Reference Include="System.Xml.Linq" />
->>>>>>> d92f234d
     <Reference Include="System.Web" />
     <Reference Include="System.Web.Abstractions" />
     <Reference Include="System.Web.Extensions" />
