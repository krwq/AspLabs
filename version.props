--- conflicted
+++ resolved
@@ -1,11 +1,7 @@
 <Project>
   <PropertyGroup>
-    <VersionPrefix>0.3.0</VersionPrefix>
-<<<<<<< HEAD
+    <VersionPrefix>0.4.0</VersionPrefix>
     <VersionSuffix>preview1</VersionSuffix>
-=======
-    <VersionSuffix>rtm</VersionSuffix>
->>>>>>> ab6a12bb
     <PackageVersion Condition="'$(IsFinalBuild)' == 'true' AND '$(VersionSuffix)' == 'rtm' ">$(VersionPrefix)</PackageVersion>
     <PackageVersion Condition="'$(IsFinalBuild)' == 'true' AND '$(VersionSuffix)' != 'rtm' ">$(VersionPrefix)-$(VersionSuffix)-final</PackageVersion>
     <BuildNumber Condition="'$(BuildNumber)' == ''">t000</BuildNumber>
